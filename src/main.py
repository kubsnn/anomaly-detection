import argparse
import datetime
<<<<<<< HEAD
from utils import setup_logging
from utils import get_video_paths
from utils import evaluate_model

from training.datasets import create_dataloaders
from training.train import train_and_evaluate
from models.autoencoder import VideoAutoencoder
=======
import os
import json
>>>>>>> 2334c9b5
import torch
import random
from utils import setup_logging, evaluate_model, list_available_models, select_model
from training import create_dataloaders, train_and_evaluate
from testing import evaluate_with_metrics, log_metrics
from models.autoencoder import VideoAutoencoder

logger = setup_logging(__name__)

def prepare_dataset_paths(CONFIG):
    """
    Prepare dataset paths:
    - If use_dvs is True, use './data/UBI_FIGHTS/v2e/videos/normal' and '.../fight'
      Otherwise, use './data/UBI_FIGHTS/videos/normal' and '.../fight'
    - Perform 80/20 split on normal videos for train/test.
    - Add all fight videos to the test set.
    """
    if CONFIG['use_dvs']:
        normal_dir = os.path.join(CONFIG['base_path'], 'v2e', 'videos', 'normal')
        fight_dir = os.path.join(CONFIG['base_path'], 'v2e', 'videos', 'fight')
    else:
        normal_dir = os.path.join(CONFIG['base_path'], 'videos', 'normal')
        fight_dir = os.path.join(CONFIG['base_path'], 'videos', 'fight')

    normal_videos = [os.path.join(normal_dir, f) for f in os.listdir(normal_dir) if f.endswith(('.mp4', '.avi'))]
    fight_videos = [os.path.join(fight_dir, f) for f in os.listdir(fight_dir) if f.endswith(('.mp4', '.avi'))]

    if not normal_videos:
        logger.error("No normal videos found.")
        raise FileNotFoundError("No normal videos found.")

    random.shuffle(normal_videos)
    if CONFIG.get('subset_size') and CONFIG['subset_size'] < len(normal_videos):
        normal_videos = normal_videos[:CONFIG['subset_size']]

    # 80-20 split for normal videos
    total_normal = len(normal_videos)
    train_count = int(total_normal * 0.8)
    train_paths = normal_videos[:train_count]
    test_paths = normal_videos[train_count:total_normal]
    # Add fight videos entirely to the test set up to the size of the normal test set
    test_paths.extend(fight_videos[:len(test_paths)])

    CONFIG['train_paths'] = train_paths
    CONFIG['test_paths'] = test_paths

    logger.info(f"Dataset split: {len(train_paths)} normal train, {len(test_paths)} test (normal + fight).")


def load_snapshot_model(CONFIG, device, snapshot_name):
    try:
        snapshot_path = os.path.join(CONFIG['snapshot_dir'], f"{snapshot_name}.pth")
        config_path = snapshot_path.replace(".pth", ".json")
        optimizer_path = snapshot_path.replace(".pth", "-optimizer.pth")

        if not os.path.exists(config_path):
            logger.error(f"Configuration file not found: {config_path}")
            return None, None, None

        with open(config_path, 'r') as f:
            loaded_config = json.load(f)

        # Load model state
        model = VideoAutoencoder(
            input_channels=loaded_config['input_channels'],
            latent_dim=loaded_config['latent_dim']
        ).to(device)
        model.load_state_dict(torch.load(snapshot_path, map_location=device))

        # Load optimizer state
        optimizer = torch.optim.Adam(model.parameters(), lr=loaded_config['learning_rate'])
        if os.path.exists(optimizer_path):
            optimizer.load_state_dict(torch.load(optimizer_path, map_location=device))
            logger.info(f"Optimizer state loaded from: {optimizer_path}")
        else:
            logger.warning("Optimizer snapshot not found. Optimizer will start fresh.")

        return model, optimizer, loaded_config

    except FileNotFoundError as e:
        logger.error(str(e))
        return None, None, None


def initialize_new_model(CONFIG, device):
    logger.info("Starting a new training session.")
    model = VideoAutoencoder(
        input_channels=CONFIG['input_channels'],
        latent_dim=CONFIG['latent_dim']
    ).to(device)
    optimizer = torch.optim.Adam(model.parameters(), lr=CONFIG['learning_rate'])
    return model, optimizer, CONFIG


def main():
<<<<<<< HEAD
    startdate = datetime.datetime.now().strftime("%Y%m%d_%H%M%S")
    device = torch.device("cuda") if torch.cuda.is_available() else torch.device("cpu")
    logger.info(f"Using device: {device}")

    # Configuration - removed unnecessary params and kept only required ones
    CONFIG = {
        'base_path': './data/UBI_FIGHTS',
        'subset_size': 336,
        'batch_size': 48,
        'num_epochs': 9,
        'learning_rate': 4e-4,
        'input_channels': 3,
=======
    parser = argparse.ArgumentParser(description="Train or evaluate the Video Autoencoder.")
    parser.add_argument('--load', type=str, help="Load a specific snapshot by its name (without extension).")
    args = parser.parse_args()

    startdate = datetime.datetime.now().strftime("%Y%m%d_%H%M%S")  # Fixed program start date
    device = torch.device("cuda") if torch.cuda.is_available() else torch.device("cpu")
    logger.info(f"Using device: {device}")

    # Create file to indicate the process started
    with open(f"started-{startdate}", "w") as f:
        f.write(f"{startdate}")

    # Configuration
    CONFIG = {
        'base_path': './data/UBI_FIGHTS',
        'subset_size': 10,
        'batch_size': 52,
        'num_epochs': 100,
        'learning_rate': 1e-3,
        'clip_length': 16,
        'input_channels': 1,
>>>>>>> 2334c9b5
        'latent_dim': 256,
        'reconstruction_threshold': 0.015,
<<<<<<< HEAD
        'eval_interval': 4,
        'num_workers': 4,
        'pin_memory': True
=======
        'eval_interval': 5,
        'snapshot_dir': './snapshots',
>>>>>>> 2334c9b5
    }

    if args.load:
        model, optimizer, CONFIG = load_snapshot_model(CONFIG, device, args.load)
        if model is None or optimizer is None:
            logger.error("Failed to load the specified snapshot. Exiting.")
            return
    else:
        load_snapshot = input("Do you want to load a previous snapshot? (y/n): ").strip().lower() == 'y'
        if load_snapshot:
            available_models = list_available_models(CONFIG['snapshot_dir'])
            selected_model = select_model(available_models)
            model, optimizer, CONFIG = load_snapshot_model(CONFIG, device, selected_model)
            if model is None or optimizer is None:
                logger.error("Failed to load the selected snapshot. Exiting.")
                return
        else:
            use_dvs = input("Use DVS-converted videos? (y/n): ").strip().lower() == 'y'
            CONFIG['use_dvs'] = use_dvs
            prepare_dataset_paths(CONFIG)
            model, optimizer, CONFIG = initialize_new_model(CONFIG, device)

<<<<<<< HEAD
    logger.info(f"Found {len(train_paths)} training videos, {len(val_paths)} validation videos, "
                f"and {len(test_paths)} test videos")

    # Create datasets and loaders - using new dataset implementation
=======
    # Create datasets and loaders using paths from CONFIG
>>>>>>> 2334c9b5
    train_loader, val_loader, test_loader = create_dataloaders(
        CONFIG['train_paths'], CONFIG['test_paths'],
        CONFIG['test_paths'], CONFIG
    )

    if not optimizer:
        logger.fatal("Optimizer not initialized. Exiting.")
        return

    logger.info("Starting training...")
    logger.info(f"Model parameters: input_channels={CONFIG['input_channels']}, "
                f"latent_dim={CONFIG['latent_dim']}")
    logger.info(f"Training parameters: batch_size={CONFIG['batch_size']}, "
                f"learning_rate={CONFIG['learning_rate']}, "
                f"num_epochs={CONFIG['num_epochs']}")

    train_and_evaluate(
<<<<<<< HEAD
        model=model,
        train_loader=train_loader,
        val_loader=val_loader,
        optimizer=optimizer,
        num_epochs=CONFIG['num_epochs'],
        device=device,
        eval_interval=CONFIG['eval_interval'],
        config=CONFIG,
        startdate=startdate,
        dvs=use_dvs,
        snapshot_dir="./snapshots"
=======
        model, train_loader, val_loader, optimizer,
        CONFIG['num_epochs'], device, CONFIG['eval_interval'],
        CONFIG, startdate, dvs=CONFIG['use_dvs']
>>>>>>> 2334c9b5
    )

    logger.info("Starting final evaluation on the test set...")
    metrics = evaluate_with_metrics(model, test_loader, device)
    log_metrics(metrics)


if __name__ == "__main__":
    try:
        main()
    except KeyboardInterrupt:
        logger.warning("Program interrupted by the user. Exiting gracefully.")
    except Exception as e:
        logger.error(f"Program failed with error: {str(e)}")
        raise<|MERGE_RESOLUTION|>--- conflicted
+++ resolved
@@ -1,17 +1,7 @@
 import argparse
 import datetime
-<<<<<<< HEAD
-from utils import setup_logging
-from utils import get_video_paths
-from utils import evaluate_model
-
-from training.datasets import create_dataloaders
-from training.train import train_and_evaluate
-from models.autoencoder import VideoAutoencoder
-=======
 import os
 import json
->>>>>>> 2334c9b5
 import torch
 import random
 from utils import setup_logging, evaluate_model, list_available_models, select_model
@@ -21,45 +11,56 @@
 
 logger = setup_logging(__name__)
 
+
 def prepare_dataset_paths(CONFIG):
     """
-    Prepare dataset paths:
-    - If use_dvs is True, use './data/UBI_FIGHTS/v2e/videos/normal' and '.../fight'
-      Otherwise, use './data/UBI_FIGHTS/videos/normal' and '.../fight'
-    - Perform 80/20 split on normal videos for train/test.
-    - Add all fight videos to the test set.
+    Prepare dataset paths using the existing splits from preprocessing:
+    - If use_dvs is True, use './data/UBI_FIGHTS/v2e/dataset/*'
+    - Otherwise, use './data/UBI_FIGHTS/dataset/*'
+    - Uses existing train/val/test splits
     """
     if CONFIG['use_dvs']:
-        normal_dir = os.path.join(CONFIG['base_path'], 'v2e', 'videos', 'normal')
-        fight_dir = os.path.join(CONFIG['base_path'], 'v2e', 'videos', 'fight')
+        base_dir = os.path.join(CONFIG['base_path'], 'v2e', 'dataset')
     else:
-        normal_dir = os.path.join(CONFIG['base_path'], 'videos', 'normal')
-        fight_dir = os.path.join(CONFIG['base_path'], 'videos', 'fight')
+        base_dir = os.path.join(CONFIG['base_path'], 'dataset')
 
-    normal_videos = [os.path.join(normal_dir, f) for f in os.listdir(normal_dir) if f.endswith(('.mp4', '.avi'))]
-    fight_videos = [os.path.join(fight_dir, f) for f in os.listdir(fight_dir) if f.endswith(('.mp4', '.avi'))]
+    # Get paths for each split
+    train_normal = [os.path.join(base_dir, 'train', 'normal', f)
+                    for f in os.listdir(os.path.join(base_dir, 'train', 'normal'))
+                    if f.endswith(('.mp4', '.avi'))]
 
-    if not normal_videos:
-        logger.error("No normal videos found.")
-        raise FileNotFoundError("No normal videos found.")
+    val_normal = [os.path.join(base_dir, 'val', 'normal', f)
+                  for f in os.listdir(os.path.join(base_dir, 'val', 'normal'))
+                  if f.endswith(('.mp4', '.avi'))]
 
-    random.shuffle(normal_videos)
-    if CONFIG.get('subset_size') and CONFIG['subset_size'] < len(normal_videos):
-        normal_videos = normal_videos[:CONFIG['subset_size']]
+    test_normal = [os.path.join(base_dir, 'test', 'normal', f)
+                   for f in os.listdir(os.path.join(base_dir, 'test', 'normal'))
+                   if f.endswith(('.mp4', '.avi'))]
 
-    # 80-20 split for normal videos
-    total_normal = len(normal_videos)
-    train_count = int(total_normal * 0.8)
-    train_paths = normal_videos[:train_count]
-    test_paths = normal_videos[train_count:total_normal]
-    # Add fight videos entirely to the test set up to the size of the normal test set
-    test_paths.extend(fight_videos[:len(test_paths)])
+    test_fight = [os.path.join(base_dir, 'test', 'fight', f)
+                  for f in os.listdir(os.path.join(base_dir, 'test', 'fight'))
+                  if f.endswith(('.mp4', '.avi'))]
 
-    CONFIG['train_paths'] = train_paths
-    CONFIG['test_paths'] = test_paths
+    if not train_normal:
+        logger.error("No training videos found.")
+        raise FileNotFoundError("No training videos found in the dataset splits.")
 
-    logger.info(f"Dataset split: {len(train_paths)} normal train, {len(test_paths)} test (normal + fight).")
+    # Apply subset size limit if specified
+    if CONFIG.get('subset_size'):
+        train_normal = train_normal[:CONFIG['subset_size']]
+        val_normal = val_normal[:CONFIG['subset_size'] // 5]  # Keeping roughly the same ratio
+        test_videos_per_class = CONFIG['subset_size'] // 5
+        test_normal = test_normal[:test_videos_per_class]
+        test_fight = test_fight[:test_videos_per_class]
 
+    CONFIG['train_paths'] = train_normal
+    CONFIG['val_paths'] = val_normal
+    CONFIG['test_paths'] = test_normal + test_fight
+
+    logger.info("Dataset splits loaded:")
+    logger.info(f"Train (normal): {len(train_normal)} videos")
+    logger.info(f"Validation (normal): {len(val_normal)} videos")
+    logger.info(f"Test: {len(test_normal)} normal, {len(test_fight)} fight videos")
 
 def load_snapshot_model(CONFIG, device, snapshot_name):
     try:
@@ -107,20 +108,6 @@
 
 
 def main():
-<<<<<<< HEAD
-    startdate = datetime.datetime.now().strftime("%Y%m%d_%H%M%S")
-    device = torch.device("cuda") if torch.cuda.is_available() else torch.device("cpu")
-    logger.info(f"Using device: {device}")
-
-    # Configuration - removed unnecessary params and kept only required ones
-    CONFIG = {
-        'base_path': './data/UBI_FIGHTS',
-        'subset_size': 336,
-        'batch_size': 48,
-        'num_epochs': 9,
-        'learning_rate': 4e-4,
-        'input_channels': 3,
-=======
     parser = argparse.ArgumentParser(description="Train or evaluate the Video Autoencoder.")
     parser.add_argument('--load', type=str, help="Load a specific snapshot by its name (without extension).")
     args = parser.parse_args()
@@ -142,17 +129,11 @@
         'learning_rate': 1e-3,
         'clip_length': 16,
         'input_channels': 1,
->>>>>>> 2334c9b5
         'latent_dim': 256,
+        'target_size': (64, 64),
         'reconstruction_threshold': 0.015,
-<<<<<<< HEAD
-        'eval_interval': 4,
-        'num_workers': 4,
-        'pin_memory': True
-=======
         'eval_interval': 5,
         'snapshot_dir': './snapshots',
->>>>>>> 2334c9b5
     }
 
     if args.load:
@@ -175,48 +156,21 @@
             prepare_dataset_paths(CONFIG)
             model, optimizer, CONFIG = initialize_new_model(CONFIG, device)
 
-<<<<<<< HEAD
-    logger.info(f"Found {len(train_paths)} training videos, {len(val_paths)} validation videos, "
-                f"and {len(test_paths)} test videos")
-
-    # Create datasets and loaders - using new dataset implementation
-=======
-    # Create datasets and loaders using paths from CONFIG
->>>>>>> 2334c9b5
-    train_loader, val_loader, test_loader = create_dataloaders(
-        CONFIG['train_paths'], CONFIG['test_paths'],
-        CONFIG['test_paths'], CONFIG
-    )
+        # Create datasets and loaders using paths from CONFIG
+        train_loader, val_loader, test_loader = create_dataloaders(
+            CONFIG['train_paths'], CONFIG['val_paths'],  # Now using val_paths instead of test_paths
+            CONFIG['test_paths'], CONFIG
+        )
 
     if not optimizer:
         logger.fatal("Optimizer not initialized. Exiting.")
         return
 
-    logger.info("Starting training...")
-    logger.info(f"Model parameters: input_channels={CONFIG['input_channels']}, "
-                f"latent_dim={CONFIG['latent_dim']}")
-    logger.info(f"Training parameters: batch_size={CONFIG['batch_size']}, "
-                f"learning_rate={CONFIG['learning_rate']}, "
-                f"num_epochs={CONFIG['num_epochs']}")
-
+    logger.info(f"Starting training with evaluation every {CONFIG['eval_interval']} epochs...")
     train_and_evaluate(
-<<<<<<< HEAD
-        model=model,
-        train_loader=train_loader,
-        val_loader=val_loader,
-        optimizer=optimizer,
-        num_epochs=CONFIG['num_epochs'],
-        device=device,
-        eval_interval=CONFIG['eval_interval'],
-        config=CONFIG,
-        startdate=startdate,
-        dvs=use_dvs,
-        snapshot_dir="./snapshots"
-=======
         model, train_loader, val_loader, optimizer,
         CONFIG['num_epochs'], device, CONFIG['eval_interval'],
         CONFIG, startdate, dvs=CONFIG['use_dvs']
->>>>>>> 2334c9b5
     )
 
     logger.info("Starting final evaluation on the test set...")
@@ -228,7 +182,4 @@
     try:
         main()
     except KeyboardInterrupt:
-        logger.warning("Program interrupted by the user. Exiting gracefully.")
-    except Exception as e:
-        logger.error(f"Program failed with error: {str(e)}")
-        raise+        logger.warning("Program interrupted by the user. Exiting gracefully.")